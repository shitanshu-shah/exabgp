--- conflicted
+++ resolved
@@ -2,11 +2,7 @@
 
 ROADMAP
 
-<<<<<<< HEAD
-Version 2.0.8+
-=======
 Version 2.1.0
->>>>>>> 30bb07c5
 - usual bug fixes and improvments
 - add full support for multisession (this is too intrusive to still call 2.0.xx stable)
 - http://www.ietf.org/id/draft-ietf-idr-bgp-extended-messages-02.txt
