--- conflicted
+++ resolved
@@ -279,15 +279,10 @@
                                                                ip.max_prefixlen,
                                                                options.next_hop or "self",
                                                                metric)
-<<<<<<< HEAD
+            if options.community:
+                announce = "{0} community [ {1} ]".format(announce, options.community)
             logger.debug("exabgp: {0}".format(announce))
             print("announce {0}".format(announce))
-=======
-            if options.community:
-                announce = "{0} community [ {1} ]".format(announce, options.community)
-            logger.debug("exabgp: {}".format(announce))
-            print("announce {}".format(announce))
->>>>>>> 3f9935fe
             metric += options.increase
         sys.stdout.flush()
 
