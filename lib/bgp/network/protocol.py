#!/usr/bin/env python
# encoding: utf-8
"""
protocol.py

Created by Thomas Mangin on 2009-08-25.
Copyright (c) 2009 Exa Networks. All rights reserved.
"""

import time
import socket
from struct import unpack

from bgp.rib.table import Table
from bgp.rib.delta import Delta

from bgp.utils                import Log,hexa
from bgp.structure.address    import AFI,SAFI
from bgp.structure.ip         import BGPPrefix,Inet,to_IP
from bgp.structure.asn        import ASN,AS_TRANS
from bgp.network.connection   import Connection
from bgp.message              import Message,defix
from bgp.message.nop          import NOP
from bgp.message.open         import Open,Unknown,Parameter,Capabilities,RouterID,MultiProtocol,RouteRefresh,CiscoRouteRefresh,Graceful
from bgp.message.update       import Update
from bgp.message.update.eor   import EOR
from bgp.message.keepalive    import KeepAlive
from bgp.message.notification import Notification, Notify, NotConnected
from bgp.message.update.route import Route
from bgp.message.update.attributes     import Attributes
from bgp.message.update.attribute      import AttributeID
from bgp.message.update.attribute.flag        import Flag
from bgp.message.update.attribute.origin      import Origin
from bgp.message.update.attribute.aspath      import ASPath
from bgp.message.update.attribute.nexthop     import NextHop
from bgp.message.update.attribute.med         import MED
from bgp.message.update.attribute.localpref   import LocalPreference
from bgp.message.update.attribute.communities import Community,Communities
#from bgp.message.update.attribute.mprnlri     import MPRNLRI
from bgp.message.update.attribute.mpurnlri    import MPURNLRI

# README: Move all the old packet decoding in another file to clean up the includes here, as it is not used anyway

class Protocol (object):
	trace = False
	decode = True
	strict = False
	parse_update = False # DO NOT TOGGLE TO TRUE, THE CODE IS COMPLETELY BROKEN

	def __init__ (self,peer,connection=None):
		self.log = Log(peer.neighbor.peer_address,peer.neighbor.peer_as)
		self.peer = peer
		self.neighbor = peer.neighbor
		self.connection = connection
		self._delta = Delta(Table(peer))

	def connect (self):
		# allows to test the protocol code using modified StringIO with a extra 'pending' function
		if not self.connection:
			md5 = self.neighbor.md5
			peer = self.neighbor.peer_address
			local = self.neighbor.local_address
			self.connection = Connection(md5,peer,local)

	def check_keepalive (self):
		left = int (self.connection.last_read  + self.neighbor.hold_time - time.time())
		if left <= 0:
			raise Notify(4,0)
		return left

	def close (self):
		#self._delta.last = 0
		if self.connection:
			self.connection.close()
			self.connection = None


	# Read from network .......................................................

	def read_message (self):
		if not self.connection.pending():
			return NOP('')

		data = self.connection.read(19)

		# It seems that select tells us there is data even when there isn't
		if not data:
			raise NotConnected(self.neighbor.peer_address)

		if data[:16] != Message.MARKER:
			# We are speaking BGP - send us a valid Marker
			raise Notify(1,1)

		raw_length = data[16:18]
		length = unpack('!H',raw_length)[0]
		msg = data[18]

		if ( length < 19 or length > 4096):
			# BAD Message Length
			raise Notify(1,2)

		if (
			(msg == Open.TYPE and length < 29) or
			(msg == Update.TYPE and length < 23) or
			(msg == Notification.TYPE and length < 21) or
			(msg == KeepAlive.TYPE and length != 19)
		):
			# MUST send the faulty length back
			raise Notify(1,2,raw_length)
			#(msg == RouteRefresh.TYPE and length != 23)

		length -= 19
		data = self.connection.read(length)

		if len(data) != length:
			raise Notify(ord(msg),0)

		self.log.outIf(self.trace and msg == Update.TYPE,"UPDATE RECV: %s " % hexa(data))

		if msg == Notification.TYPE:
			raise Notification(ord(data[0]),ord(data[1]))

		if msg == KeepAlive.TYPE:
			return self.KeepAliveFactory(data)

		if msg == Open.TYPE:
			return self.OpenFactory(data)

		if msg == Update.TYPE:
			if self.parse_update:
				return self.UpdateFactory(data)
			self.log.out('<- UPDATE (not parsed)')
			return NOP(data)

		if self.strict:
			raise Notify(1,3,msg)

		return NOP(data)

	def read_open (self,_open,ip):
		message = self.read_message()

		if message.TYPE not in [Open.TYPE,]:
			raise Notify(1,1,'first packet not an open message (%s)' % str(message.TYPE))

		if _open.asn.asn4() and not message.capabilities.announced(Capabilities.FOUR_BYTES_ASN):
			raise Notify(2,0,'we have an ASN4 and you do not speak it. bye.')

		if message.asn == AS_TRANS:
			peer_as = message.capabilities[Capabilities.FOUR_BYTES_ASN]
		else:
			peer_as = message.asn

		if peer_as != self.neighbor.peer_as:
			raise Notify(2,2,'ASN sent (%d) did not match ASN expected (%d)' % (message.asn,self.neighbor.peer_as))

		if message.hold_time < 3:
			raise Notify(2,6,'Hold Time is invalid (%d)' % message.hold_time)
		if message.hold_time >= 3:
			self.neighbor.hold_time = min(self.neighbor.hold_time,message.hold_time)

		if message.router_id == RouterID('0.0.0.0'):
			message.router_id = RouterID(ip)

# README: This limit what we are announcing may cause some issue if you add new family and SIGHUP
# README: So it is commented until I make my mind to add it or not (as Juniper complain about mismatch capabilities)
#		# Those are the capacity we need to announce those routes
#		for family in _open.capabilities[Capabilities.MULTIPROTOCOL_EXTENSIONS]:
#			# if the peer does not support them, tear down the session
#			if family not in message.capabilities[Capabilities.MULTIPROTOCOL_EXTENSIONS]:
#				afi,safi = family
#				raise Notify(2,0,'Peers does not speak %s %s' % (afi,safi))

		return message

	def read_keepalive (self):
		message = self.read_message()
		if message.TYPE != KeepAlive.TYPE:
			raise Notify(5,0)
		return message

	# Sending message to peer .................................................

	def new_open (self,restarted):
		o = Open(4,self.neighbor.local_as,self.neighbor.router_id.ip,Capabilities().default(self.neighbor,restarted),self.neighbor.hold_time)
		self.connection.write(o.message())
		return o

	def new_announce (self):
		asn4 = not not self.peer.open.capabilities.announced(Capabilities.FOUR_BYTES_ASN)
		m = self._delta.announce(asn4,self.neighbor.local_as,self.neighbor.peer_as)
		# Do not try to join the message and write all in one go as it causes issue
		# Python 2.5.2 for example send partial data which BGP decoders then take as garbage.
		if m:
			for update in m:
				self.log.outIf(self.trace,"UPDATE (update)   SENT: %s" % hexa(update[19:]))
				self.connection.write(update)
			return m
		return []



	def new_eors (self,families):
		eor = EOR()
		eors = eor.eors(families)
		self.log.outIf(self.trace,"UPDATE (eors) SENT: %s" % hexa(eors[19:]))
		self.connection.write(eors)
		return eor.announced()

	def new_update (self):
		asn4 = not not self.peer.open.capabilities.announced(Capabilities.FOUR_BYTES_ASN)
		# This delta update can take quite some time (a few seconds with 500+ routes which may be a problem with low keepalive)
		m = self._delta.update(asn4,self.neighbor.local_as,self.neighbor.peer_as)
		updates = ''.join(m)
		self.log.outIf(self.trace,"UPDATE (update)   SENT: %s" % hexa(updates[19:]))
		if m:
			self.connection.write(updates)
			return m
		return []

	def new_keepalive (self,force=False):
		left = int(self.connection.last_write + self.neighbor.hold_time.keepalive() - time.time())
		if force or left <= 0:
			k = KeepAlive()
			self.connection.write(k.message())
			return left,k
		return left,None

	def new_notification (self,notification):
		return self.connection.write(notification.message())

	# Message Factory .................................................

	def KeepAliveFactory (self,data):
		return KeepAlive()

	def _key_values (self,name,data):
		if len(data) < 2:
			raise Notify(2,0,"bad length for OPEN %s (<2) %s" % (name,hexa(data)))
		l = ord(data[1])
		boundary = l+2
		if len(data) < boundary:
			raise Notify(2,0,"bad length for OPEN %s (buffer underrun) %s" % (name,hexa(data)))
		key = ord(data[0])
		value = data[2:boundary]
		rest = data[boundary:]
		return key,value,rest

	def CapabilitiesFactory (self,data):
		capabilities = Capabilities()
		option_len = ord(data[0])
		if option_len:
			data = data[1:]
			while data:
				key,value,data = self._key_values('parameter',data)
				# Paramaters must only be sent once.
				if key == Parameter.AUTHENTIFICATION_INFORMATION:
					raise Notify(2,5)

				if key == Parameter.CAPABILITIES:
<<<<<<< HEAD
					while value:
						k,capv,value = self._key_values('capability',value)
						# Multiple Capabilities can be present in a single attribute
						#if r:
						#	raise Notify(2,0,"bad length for OPEN %s (size mismatch) %s" % ('capability',hexa(value)))
	
						if k == Capabilities.MULTIPROTOCOL_EXTENSIONS:
							if k not in capabilities:
								capabilities[k] = MultiProtocol()
							afi = AFI(unpack('!H',capv[:2])[0])
							safi = SAFI(ord(capv[3]))
							capabilities[k].append((afi,safi))
							continue
	
						if k == Capabilities.GRACEFUL_RESTART:
							restart = unpack('!H',capv[:2])[0]
							restart_flag = restart >> 12
							restart_time = restart & Graceful.TIME_MASK
							value_gr = capv[2:]
							families = []
							while value_gr:
								afi = AFI(unpack('!H',value_gr[:2])[0])
								safi = SAFI(ord(value_gr[2]))
								flag_family = ord(value_gr[0])
								families.append((afi,safi,flag_family))
								value_gr = value_gr[4:]
							capabilities[k] = Graceful(restart_flag,restart_time,families)
							continue
	
						if k == Capabilities.FOUR_BYTES_ASN:
							capabilities[k] = ASN(unpack('!L',capv[:4])[0])
							continue
	
						if k == Capabilities.ROUTE_REFRESH:
							capabilities[k] = RouteRefresh()
							continue
	
						if k == Capabilities.CISCO_ROUTE_REFRESH:
							capabilities[k] = CiscoRouteRefresh()
							continue
	
						if k not in capabilities:
							capabilities[k] = Unknown(k)
						if capv:
							capabilities[k].append([ord(_) for _ in capv])
=======
					r = data
					while r:
						k,v,r = self._key_values('capability',value)

						if k == Capabilities.MULTIPROTOCOL_EXTENSIONS:
							if k not in capabilities:
								capabilities[k] = MultiProtocol()
							afi = AFI(unpack('!H',value[2:4])[0])
							safi = SAFI(ord(value[5]))
							capabilities[k].append((afi,safi))
							continue

						if k == Capabilities.GRACEFUL_RESTART:
							restart = unpack('!H',value[2:4])[0]
							restart_flag = restart >> 12
							restart_time = restart & Graceful.TIME_MASK
							value = value[4:]
							families = []
							while value:
								afi = AFI(unpack('!H',value[:2])[0])
								safi = SAFI(ord(value[2]))
								flag_family = ord(value[0])
								families.append((afi,safi,flag_family))
								value = value[4:]
							capabilities[k] = Graceful(restart_flag,restart_time,families)
							continue

						if k == Capabilities.FOUR_BYTES_ASN:
							capabilities[k] = ASN(unpack('!L',value[2:6])[0])
							continue

						if k == Capabilities.ROUTE_REFRESH:
							capabilities[k] = RouteRefresh()
							continue

						if k == Capabilities.CISCO_ROUTE_REFRESH:
							capabilities[k] = CiscoRouteRefresh()
							continue

						if k not in capabilities:
							capabilities[k] = Unknown(k)
						if value[2:]:
							capabilities[k].append([ord(_) for _ in value[2:]])
>>>>>>> ce58c7ad
				else:
					raise Notify(2,0,'unknow OPEN parameter %s' % hex(key))
		return capabilities

	def OpenFactory (self,data):
		version = ord(data[0])
		if version != 4:
			# Only version 4 is supported nowdays..
			raise Notify(2,1,data[0])
		asn = unpack('!H',data[1:3])[0]
		hold_time = unpack('!H',data[3:5])[0]
		numeric = unpack('!L',data[5:9])[0]
		router_id = "%d.%d.%d.%d" % (numeric>>24,(numeric>>16)&0xFF,(numeric>>8)&0xFF,numeric&0xFF)
		capabilities = self.CapabilitiesFactory(data[9:])
		return Open(version,asn,router_id,capabilities,hold_time)


	def UpdateFactory (self,data):
		length = len(data)
		# withdrawn
		lw,withdrawn,data = defix(data)
		if len(withdrawn) != lw:
			raise Notify(3,1)
		la,attribute,announced = defix(data)
		if len(attribute) != la:
			raise Notify(3,1)
		# The RFC check ...
		#if lw + la + 23 > length:
		if 2 + lw + 2+ la + len(announced) != length:
			raise Notify(3,1)

		remove = []
		while withdrawn:
			nlri = BGPPrefix(AFI.ipv4,withdrawn)
			withdrawn = withdrawn[len(nlri):]
			remove.append(Update(nlri,'-'))

		attributes = self.AttributesFactory(attribute)

		announce = []
		while announced:
			nlri = BGPPrefix(AFI.ipv4,announced)
			announced = announced[len(nlri):]
			announce.append(nlri)
			self.log.out('received route %s' % nlri)

		return Update(remove,announce,attributes)


	def AttributesFactory (self,data):
		try:
			self.attributes = Attributes()
			return self._AttributesFactory(data).attributes
		except IndexError:
			raise Notify(3,2,data)


	def _AttributesFactory (self,data):
		if not data:
			return self

		# We do not care if the attribute are transitive or not as we do not redistribute
		flag = Flag(ord(data[0]))
		code = AttributeID(ord(data[1]))

		if flag & Flag.EXTENDED_LENGTH:
			length = unpack('!H',data[2:4])[0]
			offset = 4
		else:
			length = ord(data[2])
			offset = 3

		data = data[offset:]

		if not length:
			return self._AttributesFactory(data[length:])

		if code == AttributeID.ORIGIN:
			self.attributes.add(Origin(ord(data[0])))
			return self._AttributesFactory(data[length:])

		if code == AttributeID.AS_PATH:
			def new_ASPath (data):
				stype = ord(data[0])
				slen = ord(data[1])
				sdata = data[2:2+(slen*2)]

				ASPS = ASPath(stype)
				for c in unpack('!'+('H'*slen),sdata):
					ASPS.add(c)
				return ASPS
			self.attributes.add(new_ASPath(data))
			return self._AttributesFactory(data[length:])

		if code == AttributeID.NEXT_HOP:
			self.attributes.add(NextHop(Inet(AFI.ipv4,data[:4])))
			return self._AttributesFactory(data[length:])

		if code == AttributeID.MED:
			self.attributes.add(MED(unpack('!L',data[:4])[0]))
			return self._AttributesFactory(data[length:])

		if code == AttributeID.LOCAL_PREF:
			self.attributes.add(LocalPreference(unpack('!L',data[:4])[0]))
			return self._AttributesFactory(data[length:])

		if code == AttributeID.ATOMIC_AGGREGATE:
			# ignore
			return self._AttributesFactory(data[length:])

		if code == AttributeID.AGGREGATOR:
			# content is 6 bytes
			return self._AttributesFactory(data[length:])

		if code == AttributeID.COMMUNITY:
			def new_Communities (data):
				communities = Communities()
				while data:
					community = unpack('!L',data[:4])
					data = data[4:]
					communities.add(Community(community))
				return communities
			self.attributes.add(new_Communities(data))
			return self._AttributesFactory(data[length:])

		if code == AttributeID.MP_UNREACH_NLRI:
			next_attributes = data[length:]
			data = data[:length]
			afi,safi = unpack('!HB',data[:3])
			offset = 3
			# See RFC 5549 for better support
			if not afi in (AFI.ipv4,AFI.ipv6) or safi != SAFI.unicast:
				self.log.out('we only understand IPv4/IPv6 and should never have received this MP_UNREACH_NLRI (%s %s)' % (afi,safi))
				return self._AttributesFactory(next_attributes)
			data = data[offset:]
			while data:
				prefix = BGPPrefix(afi,data)
				data = data[len(prefix):]
				self.attributes.add(MPURNLRI(AFI(afi),SAFI(safi),prefix))
				self.log.out('removing MP route %s' % str(prefix))
			return self._AttributesFactory(next_attributes)

		if code == AttributeID.MP_REACH_NLRI:
			next_attributes = data[length:]
			data = data[:length]
			afi,safi = unpack('!HB',data[:3])
			offset = 3
			if not afi in (AFI.ipv4,AFI.ipv6) or safi != SAFI.unicast:
				self.log.out('we only understand IPv4/IPv6 and should never have received this MP_REACH_NLRI (%s %s)' % (afi,safi))
				return self._AttributesFactory(next_attributes)
			len_nh = ord(data[offset])
			offset += 1
			if afi == AFI.ipv4 and not len_nh != 4:
				# We are not following RFC 4760 Section 7 (deleting route and possibly tearing down the session)
				self.log.out('bad IPv4 next-hop length (%d)' % len_nh)
				return self._AttributesFactory(next_attributes)
			if afi == AFI.ipv6 and not len_nh in (16,32):
				# We are not following RFC 4760 Section 7 (deleting route and possibly tearing down the session)
				self.log.out('bad IPv6 next-hop length (%d)' % len_nh)
				return self._AttributesFactory(next_attributes)
			nh = data[offset:offset+len_nh]
			offset += len_nh
			if len_nh == 32:
				# we have a link-local address in the next-hop we ideally need to ignore
				if nh[0] == 0xfe: nh = nh[16:]
				elif nh[16] == 0xfe: nh = nh[:16]
				# We are not following RFC 4760 Section 7 (deleting route and possibly tearing down the session)
				else: return self._AttributesFactory(next_attributes)
			if len_nh >= 16: nh = socket.inet_ntop(socket.AF_INET6,nh)
			else: nh = socket.inet_ntop(socket.AF_INET,nh)
			nb_snpa = ord(data[offset])
			offset += 1
			snpas = []
			for _ in range(nb_snpa):
				len_snpa = ord(offset)
				offset += 1
				snpas.append(data[offset:offset+len_snpa])
				offset += len_snpa
			data = data[offset:]
			while data:
				prefix = BGPPrefix(afi,data)
				route = Route(prefix.afi,prefix.safi,prefix)
				data = data[len(prefix):]
				route.add(NextHop(to_IP(nh)))
				self.log.out('adding MP route %s' % str(route))
			return self._AttributesFactory(next_attributes)

		import warnings
		warnings.warn("Could not parse attribute %s %s" % (str(code),[hex(ord(_)) for _ in data]))
		return self._AttributesFactory(data[length:])
<|MERGE_RESOLUTION|>--- conflicted
+++ resolved
@@ -258,7 +258,6 @@
 					raise Notify(2,5)
 
 				if key == Parameter.CAPABILITIES:
-<<<<<<< HEAD
 					while value:
 						k,capv,value = self._key_values('capability',value)
 						# Multiple Capabilities can be present in a single attribute
@@ -304,51 +303,6 @@
 							capabilities[k] = Unknown(k)
 						if capv:
 							capabilities[k].append([ord(_) for _ in capv])
-=======
-					r = data
-					while r:
-						k,v,r = self._key_values('capability',value)
-
-						if k == Capabilities.MULTIPROTOCOL_EXTENSIONS:
-							if k not in capabilities:
-								capabilities[k] = MultiProtocol()
-							afi = AFI(unpack('!H',value[2:4])[0])
-							safi = SAFI(ord(value[5]))
-							capabilities[k].append((afi,safi))
-							continue
-
-						if k == Capabilities.GRACEFUL_RESTART:
-							restart = unpack('!H',value[2:4])[0]
-							restart_flag = restart >> 12
-							restart_time = restart & Graceful.TIME_MASK
-							value = value[4:]
-							families = []
-							while value:
-								afi = AFI(unpack('!H',value[:2])[0])
-								safi = SAFI(ord(value[2]))
-								flag_family = ord(value[0])
-								families.append((afi,safi,flag_family))
-								value = value[4:]
-							capabilities[k] = Graceful(restart_flag,restart_time,families)
-							continue
-
-						if k == Capabilities.FOUR_BYTES_ASN:
-							capabilities[k] = ASN(unpack('!L',value[2:6])[0])
-							continue
-
-						if k == Capabilities.ROUTE_REFRESH:
-							capabilities[k] = RouteRefresh()
-							continue
-
-						if k == Capabilities.CISCO_ROUTE_REFRESH:
-							capabilities[k] = CiscoRouteRefresh()
-							continue
-
-						if k not in capabilities:
-							capabilities[k] = Unknown(k)
-						if value[2:]:
-							capabilities[k].append([ord(_) for _ in value[2:]])
->>>>>>> ce58c7ad
 				else:
 					raise Notify(2,0,'unknow OPEN parameter %s' % hex(key))
 		return capabilities
