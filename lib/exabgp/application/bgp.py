--- conflicted
+++ resolved
@@ -88,18 +88,14 @@
 
 import os
 import sys
+import string
 import syslog
-<<<<<<< HEAD
-from exabgp.dep.docopt import docopt
-=======
-import string
-import argparse
->>>>>>> bdf36dde
 
 from exabgp.version import version
 # import before the fork to improve copy on write memory savings
 from exabgp.reactor import Reactor
 
+from exabgp.dep import docopt
 from exabgp.dep import lsprofcalltree
 
 def is_hex (s):
